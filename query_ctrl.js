define([
  'angular',
  'lodash',
  'app/plugins/sdk'
],
function (angular, _, sdk) {
  'use strict';

  var KairosDBQueryCtrl = (function (_super) {
    var self;

    /** @ngInject */
    function KairosDBQueryCtrl($scope, $injector) {
      _super.call(this, $scope, $injector);

      if (!this.target.downsampling) {
        this.target.downsampling = 'avg';
      }
      if (!this.target.downsampling) {
        this.target.downsampling = this.target.downsampling;
        this.target.sampling = this.target.sampling;
      }
      if (!this.target.aliasMode) {
        this.target.aliasMode = 'default';
        this.target.alias = this.datasource.getDefaultAlias(this.target);
      }
      this.target.errors = validateTarget(this.target);
      self = this;
    }

    KairosDBQueryCtrl.prototype = Object.create(_super.prototype);
    KairosDBQueryCtrl.prototype.constructor = KairosDBQueryCtrl;

    KairosDBQueryCtrl.templateUrl = 'partials/query.editor.html';

    KairosDBQueryCtrl.prototype.targetBlur = function () {
      this.target.errors = validateTarget(this.target);
      if (this.target.aliasMode === 'default') {
        this.target.alias = this.datasource.getDefaultAlias(this.target);
      }
      if (!_.isEqual(this.oldTarget, this.target) && _.isEmpty(this.target.errors)) {
        this.oldTarget = angular.copy(this.target);
        this.panelCtrl.refresh();
      }
    };

    KairosDBQueryCtrl.prototype.getTextValues = function (metricFindResult) {
      return _.map(metricFindResult, function (value) {
        return value.text;
      });
    };

    KairosDBQueryCtrl.prototype.suggestMetrics = function (query, callback) {
      self.datasource.metricFindQuery('metrics(' + query + ')')
        .then(self.getTextValues)
        .then(callback);
    };

    KairosDBQueryCtrl.prototype.suggestTagKeys = function (query, callback) {
      self.datasource.metricFindQuery('tag_names(' + self.target.metric + ')')
        .then(self.getTextValues)
        .then(callback);
    };

    KairosDBQueryCtrl.prototype.suggestTagValues = function (query, callback) {
      self.datasource.metricFindQuery('tag_values(' + self.target.metric + ',' + self.target.currentTagKey + ')')
        .then(self.getTextValues)
        .then(callback);
    };

    // Filter metric by tag
    KairosDBQueryCtrl.prototype.addFilterTag = function () {
      if (!this.target.addFilterTagMode) {
        this.target.addFilterTagMode = true;
        this.validateFilterTag();
        return;
      }

      if (!this.target.tags) {
        this.target.tags = {};
      }

      this.validateFilterTag();
      if (!this.target.errors.tags) {
        if (!_.has(this.target.tags, this.target.currentTagKey)) {
          this.target.tags[this.target.currentTagKey] = [];
        }
        this.target.tags[this.target.currentTagKey].push(this.target.currentTagValue);
        this.target.currentTagKey = '';
        this.target.currentTagValue = '';
        this.targetBlur();
      }

      this.target.addFilterTagMode = false;
    };

    KairosDBQueryCtrl.prototype.removeFilterTag = function (key) {
      delete this.target.tags[key];
      if (_.size(this.target.tags) === 0) {
        this.target.tags = null;
      }
      this.targetBlur();
    };

    KairosDBQueryCtrl.prototype.validateFilterTag = function () {
      this.target.errors.tags = null;
      if (!this.target.currentTagKey || !this.target.currentTagValue) {
        this.target.errors.tags = "You must specify a tag name and value.";
      }
    };


    //////////////////////////////
    // GROUP BY
    //////////////////////////////
    KairosDBQueryCtrl.prototype.addGroupBy = function () {
      if (!this.target.addGroupByMode) {
        this.target.currentGroupByType = 'tag';
        this.target.addGroupByMode = true;
        this.target.isTagGroupBy = true;
        this.validateGroupBy();
        return;
      }
      this.validateGroupBy();
      // nb: if error is found, means that user clicked on cross : cancels input

      if (_.isEmpty(this.target.errors.groupBy)) {
        if (this.target.isTagGroupBy) {
          if (!this.target.groupByTags) {
            this.target.groupByTags = [];
          }
          if (!_.contains(this.target.groupByTags, this.target.groupBy.tagKey)) {
            this.target.groupByTags.push(this.target.groupBy.tagKey);
            this.targetBlur();
          }
          this.target.groupBy.tagKey = '';
        }
        else {
          if (!this.target.nonTagGroupBys) {
            this.target.nonTagGroupBys = [];
          }
          var groupBy = {
            name: this.target.currentGroupByType
          };
          if (this.target.isValueGroupBy) {
            groupBy.range_size = this.target.groupBy.valueRange;
          } else if (this.target.isTimeGroupBy) {
            groupBy.range_size = this.target.groupBy.timeInterval;
            groupBy.group_count = this.target.groupBy.groupCount;
          }
          this.target.nonTagGroupBys.push(groupBy);
        }
        this.targetBlur();
      }

      this.target.isTagGroupBy = false;
      this.target.isValueGroupBy = false;
      this.target.isTimeGroupBy = false;
      this.target.addGroupByMode = false;
    };

    KairosDBQueryCtrl.prototype.removeGroupByTag = function (index) {
      this.target.groupByTags.splice(index, 1);
      if (_.size(this.target.groupByTags) === 0) {
        this.target.groupByTags = null;
      }
      this.targetBlur();
    };

    KairosDBQueryCtrl.prototype.removeNonTagGroupBy = function (index) {
      this.target.nonTagGroupBys.splice(index, 1);
      if (_.size(this.target.nonTagGroupBys) === 0) {
        this.target.nonTagGroupBys = null;
      }
      this.targetBlur();
    };

    KairosDBQueryCtrl.prototype.changeGroupByInput = function () {
      this.target.isTagGroupBy = this.target.currentGroupByType === 'tag';
      this.target.isValueGroupBy = this.target.currentGroupByType === 'value';
      this.target.isTimeGroupBy = this.target.currentGroupByType === 'time';
      this.validateGroupBy();
    };

    KairosDBQueryCtrl.prototype.getValuesOfGroupBy = function (groupBy) {
      return _.values(groupBy);
    };

    KairosDBQueryCtrl.prototype.validateGroupBy = function () {
      delete this.target.errors.groupBy;
      var errors = {};
      this.target.isGroupByValid = true;
      if (this.target.isTagGroupBy) {
        if (!this.target.groupBy.tagKey) {
          this.target.isGroupByValid = false;
          errors.tagKey = 'You must supply a tag name';
        }
      }

      if (this.target.isValueGroupBy) {
        if (!this.target.groupBy.valueRange || !isInt(this.target.groupBy.valueRange)) {
          errors.valueRange = "Range must be an integer";
          this.isGroupByValid = false;
        }
      }

      if (this.target.isTimeGroupBy) {
        try {
          this.datasource.convertToKairosInterval(this.target.groupBy.timeInterval);
        } catch (err) {
          errors.timeInterval = err.message;
          this.isGroupByValid = false;
        }
        if (!this.target.groupBy.groupCount || !isInt(this.target.groupBy.groupCount)) {
          errors.groupCount = "Group count must be an integer";
          this.isGroupByValid = false;
        }
      }

      if (!_.isEmpty(errors)) {
        this.target.errors.groupBy = errors;
      }
    };

    function isInt(n) {
      return parseInt(n) % 1 === 0;
    }

    //////////////////////////////
    // HORIZONTAL AGGREGATION
    //////////////////////////////

    KairosDBQueryCtrl.prototype.addHorizontalAggregator = function () {
      if (!this.target.addHorizontalAggregatorMode) {
        this.target.addHorizontalAggregatorMode = true;
        this.target.currentHorizontalAggregatorName = 'avg';
        this.target.hasSamplingRate = true;
        this.validateHorizontalAggregator();
        return;
      }

      this.validateHorizontalAggregator();
      // nb: if error is found, means that user clicked on cross : cancels input
      if (_.isEmpty(this.target.errors.horAggregator)) {
        if (!this.target.horizontalAggregators) {
          this.target.horizontalAggregators = [];
        }
        var aggregator = {
          name: this.target.currentHorizontalAggregatorName
        };
        if (this.target.hasSamplingRate) {
<<<<<<< HEAD
          aggregator.sampling_rate = this.target.horAggregator.samplingRate;
        }
        if (this.target.hasUnit) {
          aggregator.unit = this.target.horAggregator.unit;
        }
        if (this.target.hasFactor) {
          aggregator.factor = this.target.horAggregator.factor;
        }
        if (this.target.hasNothing) {
          aggregator.nothing = this.target.horAggregator.nothing;
        }
        if (this.target.hasPercentile) {
          aggregator.percentile = this.target.horAggregator.percentile;
        }
=======
          aggregator.sampling_rate = this.target.horAggregator.samplingRate ? this.target.horAggregator.samplingRate:"auto";
        }
        if (this.target.hasUnit) {aggregator.unit = this.target.horAggregator.unit;}
        if (this.target.hasFactor) {aggregator.factor = this.target.horAggregator.factor;}
        if (this.target.hasNothing) {aggregator.nothing = this.target.horAggregator.nothing;}
        if (this.target.hasPercentile) {aggregator.percentile = this.target.horAggregator.percentile;}
        if (this.target.hasTrim) {aggregator.trim = this.target.horAggregator.trim;}
>>>>>>> 4cbc9f2b
        this.target.horizontalAggregators.push(aggregator);
        this.targetBlur();
      }

      this.target.addHorizontalAggregatorMode = false;
      this.target.hasSamplingRate = false;
      this.target.hasUnit = false;
      this.target.hasFactor = false;
      this.target.hasNothing = false;
      this.target.hasPercentile = false;
      this.target.hasTrim = false;
    };

    KairosDBQueryCtrl.prototype.removeHorizontalAggregator = function (index) {
      this.target.horizontalAggregators.splice(index, 1);
      if (_.size(this.target.horizontalAggregators) === 0) {
        this.target.horizontalAggregators = null;
      }

      this.targetBlur();
    };

<<<<<<< HEAD
    KairosDBQueryCtrl.prototype.changeHorAggregationInput = function () {
      this.target.hasSamplingRate =
      _.contains(['avg', 'dev', 'max', 'min', 'sum', 'least_squares', 'count', 'percentile', 'first', 'gaps', 'last'],
      this.target.currentHorizontalAggregatorName);
      this.target.hasUnit = _.contains(['sampler', 'rate'], this.target.currentHorizontalAggregatorName);
      this.target.hasFactor = _.contains(['div', 'scale'], this.target.currentHorizontalAggregatorName);
=======
    KairosDBQueryCtrl.prototype.changeHorAggregationInput = function() {
      this.target.hasSamplingRate = _.contains(
          ['avg','dev','max','min','sum','least_squares','count','percentile', 'first', 'gaps', 'last'],
          this.target.currentHorizontalAggregatorName);
      this.target.hasUnit = _.contains(['sampler','rate'], this.target.currentHorizontalAggregatorName);
      this.target.hasFactor = _.contains(['div','scale'], this.target.currentHorizontalAggregatorName);
>>>>>>> 4cbc9f2b
      this.target.hasNothing = _.contains(['diff'], this.target.currentHorizontalAggregatorName);
      this.target.hasPercentile = 'percentile' === this.target.currentHorizontalAggregatorName;
      this.target.hasTrim = _.contains(['trim'], this.target.currentHorizontalAggregatorName);
      this.validateHorizontalAggregator();
    };

    KairosDBQueryCtrl.prototype.validateHorizontalAggregator = function () {
      delete this.target.errors.horAggregator;
      var errors = {};
      this.target.isAggregatorValid = true;

      if (this.target.hasSamplingRate && this.target.horAggregator.samplingRate) {
        try {
          this.datasource.convertToKairosInterval(this.target.horAggregator.samplingRate);
        } catch (err) {
          errors.samplingRate = err.message;
          this.target.isAggregatorValid = false;
        }
      }

      if (this.hasFactor) {
        if (!this.target.horAggregator.factor) {
          errors.factor = 'You must supply a numeric value for this aggregator';
          this.target.isAggregatorValid = false;
        }
        else if (parseInt(this.target.horAggregator.factor) === 0 && this.target.currentHorizontalAggregatorName === 'div') {
          errors.factor = 'Cannot divide by 0';
          this.target.isAggregatorValid = false;
        }
      }

      if (this.target.hasPercentile) {
        if (!this.target.horAggregator.percentile ||
          this.target.horAggregator.percentile<=0 ||
          this.target.horAggregator.percentile>1) {
          errors.percentile = 'Percentile must be between 0 and 1';
          this.target.isAggregatorValid = false;
        }
      }

      if (this.target.hasTrim) {
        if (!this.target.horAggregator.trim ||
          (this.target.horAggregator.trim !== 'both' &&
          this.target.horAggregator.trim !== 'first' &&
          this.target.horAggregator.trim !== 'last')) {
          errors.trim = 'Trim must be of value both, first, or last';
          this.target.isAggregatorValid = false;
        }
      }

      if (!_.isEmpty(errors)) {
        this.target.errors.horAggregator = errors;
      }
    };

    KairosDBQueryCtrl.prototype.alert = function (message) {
      alert(message);
    };

    // Validation
    function validateTarget(target) {
      var errs = {};

      if (!target.metric) {
        errs.metric = "You must supply a metric name.";
      }

      try {
        if (target.sampling) {
          self.datasource.convertToKairosInterval(target.sampling);
        }
      } catch (err) {
        errs.sampling = err.message;
      }

      return errs;
    }

    return KairosDBQueryCtrl;

  })(sdk.QueryCtrl);

  return KairosDBQueryCtrl;
});<|MERGE_RESOLUTION|>--- conflicted
+++ resolved
@@ -249,8 +249,7 @@
           name: this.target.currentHorizontalAggregatorName
         };
         if (this.target.hasSamplingRate) {
-<<<<<<< HEAD
-          aggregator.sampling_rate = this.target.horAggregator.samplingRate;
+          aggregator.sampling_rate = this.target.horAggregator.samplingRate ? this.target.horAggregator.samplingRate:"auto";
         }
         if (this.target.hasUnit) {
           aggregator.unit = this.target.horAggregator.unit;
@@ -264,15 +263,6 @@
         if (this.target.hasPercentile) {
           aggregator.percentile = this.target.horAggregator.percentile;
         }
-=======
-          aggregator.sampling_rate = this.target.horAggregator.samplingRate ? this.target.horAggregator.samplingRate:"auto";
-        }
-        if (this.target.hasUnit) {aggregator.unit = this.target.horAggregator.unit;}
-        if (this.target.hasFactor) {aggregator.factor = this.target.horAggregator.factor;}
-        if (this.target.hasNothing) {aggregator.nothing = this.target.horAggregator.nothing;}
-        if (this.target.hasPercentile) {aggregator.percentile = this.target.horAggregator.percentile;}
-        if (this.target.hasTrim) {aggregator.trim = this.target.horAggregator.trim;}
->>>>>>> 4cbc9f2b
         this.target.horizontalAggregators.push(aggregator);
         this.targetBlur();
       }
@@ -295,21 +285,13 @@
       this.targetBlur();
     };
 
-<<<<<<< HEAD
-    KairosDBQueryCtrl.prototype.changeHorAggregationInput = function () {
-      this.target.hasSamplingRate =
-      _.contains(['avg', 'dev', 'max', 'min', 'sum', 'least_squares', 'count', 'percentile', 'first', 'gaps', 'last'],
-      this.target.currentHorizontalAggregatorName);
-      this.target.hasUnit = _.contains(['sampler', 'rate'], this.target.currentHorizontalAggregatorName);
-      this.target.hasFactor = _.contains(['div', 'scale'], this.target.currentHorizontalAggregatorName);
-=======
     KairosDBQueryCtrl.prototype.changeHorAggregationInput = function() {
       this.target.hasSamplingRate = _.contains(
           ['avg','dev','max','min','sum','least_squares','count','percentile', 'first', 'gaps', 'last'],
           this.target.currentHorizontalAggregatorName);
       this.target.hasUnit = _.contains(['sampler','rate'], this.target.currentHorizontalAggregatorName);
       this.target.hasFactor = _.contains(['div','scale'], this.target.currentHorizontalAggregatorName);
->>>>>>> 4cbc9f2b
+
       this.target.hasNothing = _.contains(['diff'], this.target.currentHorizontalAggregatorName);
       this.target.hasPercentile = 'percentile' === this.target.currentHorizontalAggregatorName;
       this.target.hasTrim = _.contains(['trim'], this.target.currentHorizontalAggregatorName);
