define([
  'angular',
  'lodash',
  'app/plugins/sdk',
  'app/core/utils/datemath',
  'app/core/utils/kbn',
  './query_ctrl'
],
function (angular, _, sdk, dateMath, kbn) {
  'use strict';

  var self;

  /** @ngInject */
  function KairosDBDatasource(instanceSettings, $q, backendSrv, templateSrv) {
    this.type = instanceSettings.type;
    this.url = instanceSettings.url;
    this.name = instanceSettings.name;
    this.withCredentials = instanceSettings.withCredentials;
    this.supportMetrics = true;
    this.q = $q;
    this.backendSrv = backendSrv;
    this.templateSrv = templateSrv;

    self = this;
  }

<<<<<<< HEAD
=======
  function expandTargets(options) {
    return _.flatten(_.map(
      options.targets,
      function(target) {
        return _.map(
          currentTemplateValue(target.metric, self.templateSrv, options.scopedVars),
          function(metric) {
            var copy = angular.copy(target);
            copy.metric = metric;
            return copy;
          }
        );
      }
    ));
  }

  // Function to check Datasource health
  KairosDBDatasource.prototype.testDatasource = function() {
    return this.backendSrv.datasourceRequest({
      url: this.url + '/api/v1/health/check',
      method: 'GET'
    }).then(function(response) {
      if (response.status === 204) {
        return { status: "success", message: "Data source is working", title: "Success" };
      }
    });
  };

>>>>>>> 4cbc9f2b
  // Called once per panel (graph)
  KairosDBDatasource.prototype.query = function (options) {
    var start = options.rangeRaw.from;
    var end = options.rangeRaw.to;

    var targets = expandTargets(options);
    var queries = _.compact(_.map(targets, _.partial(convertTargetToQuery, options)));
    var plotParams = _.compact(_.map(targets, function(target) {
      var alias = target.alias || self.getDefaultAlias(target);

      if (!target.hide) {
        return { alias: alias, exouter: target.exOuter };
      }
      else {
        return null;
      }
    }));

    var handleKairosDBQueryResponseAlias = _.partial(handleKairosDBQueryResponse, plotParams, self.templateSrv);

    // No valid targets, return the empty result to save a round trip.
    if (_.isEmpty(queries)) {
      var d = this.q.defer();
      d.resolve({ data: [] });
      return d.promise;
    }

    return this.performTimeSeriesQuery(queries, start, end)
      .then(handleKairosDBQueryResponseAlias, handleQueryError);
  };

  KairosDBDatasource.prototype.performTimeSeriesQuery = function (queries, start, end) {
    var reqBody = {
      metrics: queries,
      cache_time: 0
    };

    convertToKairosTime(start, reqBody, 'start');
    convertToKairosTime(end, reqBody, 'end');

    var options = {
      method: 'POST',
      withCredentials: this.withCredentials,
      url: this.url + '/api/v1/datapoints/query',
      data: reqBody
    };

    return this.backendSrv.datasourceRequest(options);
  };

  /**
   * Gets the list of metrics
   * @returns {*|Promise}
   */
  KairosDBDatasource.prototype._performMetricSuggestQuery = function (metric) {
    var options = {
      url: this.url + '/api/v1/metricnames',
      withCredentials: this.withCredentials,
      method: 'GET'
    };

    return this.backendSrv.datasourceRequest(options).then(function (response) {
      if (!response.data) {
        return this.q.when([]);
      }
      var metrics = [];
      _.each(response.data.results, function (r) {
        if (r.indexOf(metric) >= 0) {
          metrics.push(r);
        }
      });
      return metrics;
    });
  };

  KairosDBDatasource.prototype._performMetricKeyLookup = function (metric) {
    if (!metric) {
      return this.q.when([]);
    }

    var options = {
      method: 'POST',
      url: this.url + '/api/v1/datapoints/query/tags',
      withCredentials: this.withCredentials,
      data: {
        metrics: [
          { name: metric }
        ],
        cache_time: 0,
        start_absolute: 0
      }
    };

    return this.backendSrv.datasourceRequest(options).then(function (result) {
      if (!result.data) {
        return this.q.when([]);
      }
      var tagks = [];
      _.each(result.data.queries[0].results[0].tags, function (tagv, tagk) {
        if (tagks.indexOf(tagk) === -1) {
          tagks.push(tagk);
        }
      });
      return tagks;
    });
  };

  KairosDBDatasource.prototype._performMetricKeyValueLookup = function (metric, key, otherTags) {
    if (!metric || !key) {
      return this.q.when([]);
    }

    var metricsOptions = { name: metric };
    if (otherTags) {
      var tags = {};
      var kvps = otherTags.split(',');
      kvps.forEach(function (pair) {
        var kv = pair.split("=");
        var key = kv[0] ? kv[0].trim() : "";
        var value = kv[1] ? kv[1].trim() : "";
        if (key && value) {
          tags[key] = value;
        }
      });
      metricsOptions["tags"] = tags;

    }

    var options = {
      method: 'POST',
      withCredentials: this.withCredentials,
      url: this.url + '/api/v1/datapoints/query/tags',
      data: {
        metrics: [metricsOptions],
        cache_time: 0,
        start_absolute: 0
      }
    };

    return this.backendSrv.datasourceRequest(options).then(function (result) {
      if (!result.data) {
        return this.q.when([]);
      }
      return result.data.queries[0].results[0].tags[key];
    });
  };

  KairosDBDatasource.prototype.performTagSuggestQuery = function (metric) {
    var options = {
      url: this.url + '/api/v1/datapoints/query/tags',
      method: 'POST',
      withCredentials: this.withCredentials,
      data: {
        metrics: [
          { name: metric }
        ],
        cache_time: 0,
        start_absolute: 0
      }
    };

    return this.backendSrv.datasourceRequest(options).then(function (response) {
      if (!response.data) {
        return [];
      }
      else {
        return response.data.queries[0].results[0];
      }
    });
  };

  KairosDBDatasource.prototype.metricFindQuery = function (query) {
    if (!query) {
      return this.q.when([]);
    }

    var interpolated;
    try {
      interpolated = this.templateSrv.replace(query);
    }
    catch (err) {
      return this.q.reject(err);
    }

    var responseTransform = function (result) {
      return _.map(result, function (value) {
        return {text: value};
      });
    };

    var metrics_regex = /metrics\((.*)\)/;
    var tag_names_regex = /tag_names\((.*)\)/;
    var tag_values_regex = /tag_values\(([^,]*),\s*([^,]*)(,\s*\w+=.+)*\)/;

    var metrics_query = interpolated.match(metrics_regex);
    if (metrics_query) {
      return this._performMetricSuggestQuery(metrics_query[1]).then(responseTransform);
    }

    var tag_names_query = interpolated.match(tag_names_regex);
    if (tag_names_query) {
      return this._performMetricKeyLookup(tag_names_query[1]).then(responseTransform);
    }

    var tag_values_query = interpolated.match(tag_values_regex);
    if (tag_values_query) {
      return this._performMetricKeyValueLookup(tag_values_query[1], tag_values_query[2], tag_values_query[3]).then(responseTransform);
    }

    return this.q.when([]);
  };

  /////////////////////////////////////////////////////////////////////////
  /// Formatting methods
  ////////////////////////////////////////////////////////////////////////

  /**
   * Requires a verion of KairosDB with every CORS defects fixed
   * @param results
   * @returns {*}
   */
  function handleQueryError(results) {
    if (results.data.errors && !_.isEmpty(results.data.errors)) {
      var errors = {
        message: results.data.errors[0]
      };
      return self.q.reject(errors);
    }
    else {
      return self.q.reject(results);
    }
  }

  function handleKairosDBQueryResponse(plotParams, templateSrv, results) {
    var output = [];
    var index = 0;
    _.each(results.data.queries, function (series) {
      _.each(series.results, function (result) {
        var target = plotParams[index].alias;
        
        var groupAliases = {};
        var valueGroup = 1;
        var timeGroup = 1;

        // collect values for group aliases, then use them as scopedVars for templating
        _.each(result.group_by, function(element) {
          if (element.name === "tag") {
            _.each(element.group, function(value, key) {
<<<<<<< HEAD
              groupAliases["_tag_group_" + key] = { value : value };
              details += key + "=" + value + " ";
=======

              // If the Alias name starts with $group_by, then use that
              // as the label
              if (target.startsWith('$group_by(')) {
                var aliasname = target.split('$group_by(')[1].slice(0, -1);
                if (aliasname === key) {
                  target = value;
                }
              }
              else {
                details += key + "=" + value + " ";
              }
>>>>>>> 4cbc9f2b
            });
          }
          else if (element.name === "value") {
            groupAliases["_value_group_" + valueGroup] = { value : element.group.group_number.toString() };
            valueGroup ++;
          }
          else if (element.name === "time") {
            groupAliases["_time_group_" + timeGroup] = { value : element.group.group_number.toString() };
            timeGroup ++;
          }
        });

        target = templateSrv.replace(target, groupAliases);

        var datapoints = [];

        for (var i = 0; i < result.values.length; i++) {
          var t = Math.floor(result.values[i][0]);
          var v = result.values[i][1];
          datapoints[i] = [v, t];
        }
        if (plotParams[index].exouter) {
          datapoints = new PeakFilter(datapoints, 10);
        }
        output.push({ target: target, datapoints: datapoints });
      });

      index++;
    });

    return { data: _.flatten(output) };
  }

  function currentTemplateValue(value, templateSrv, scopedVars) {
    var replacedValue;
    // Make sure there is a variable in the value
    if (templateSrv.variableExists(value)) {
      // Check to see if the value is just a single variable
      var fullVariableRegex = /^\s*(\$(\w+)|\[\[\s*(\w+)\s*\]\])\s*$/;
      var match = fullVariableRegex.exec(value);
      if (match) {
        var variableName = match[2] || match[3];
        if (scopedVars && scopedVars[variableName]) {
          replacedValue = scopedVars[variableName].value;
        } else {
          var variable = templateSrv.variables.find(function(v) { return v.name === variableName; });
          if (variable.current.value === "$__all") {
            var filteredOptions = _.filter(variable.options, function(v) { return v.value !== "$__all"; });
            replacedValue = _.map(filteredOptions, function(opt) { return opt.value; });
          } else {
            replacedValue = variable.current.value;
          }
        }
      } else {
        // The value isn't a full value match, try to use the template replace
        replacedValue = templateSrv.replace(value, scopedVars);
      }
    } else {
      // The value does not have a variable
      replacedValue = value;
    }
    return _.flatten([replacedValue]);
  }

  function convertTargetToQuery(options, target) {
    if (!target.metric || target.hide) {
      return null;
    }

    var metricName = currentTemplateValue(target.metric, self.templateSrv, options.scopedVars);
    var query = {
      name: metricName
    };

    query.aggregators = [];

    if (target.horizontalAggregators) {
      _.each(target.horizontalAggregators, function (chosenAggregator) {
        var returnedAggregator = {
          name: chosenAggregator.name
        };

        if (chosenAggregator.sampling_rate) {
          returnedAggregator.sampling = self.convertToKairosInterval(
              chosenAggregator.sampling_rate==="auto" ? options.interval : chosenAggregator.sampling_rate);
          returnedAggregator.align_sampling = true;
          //returnedAggregator.align_start_time = true;
        }

        if (chosenAggregator.unit) {
          returnedAggregator.unit = chosenAggregator.unit + 's';
        }

        if (chosenAggregator.factor && chosenAggregator.name === 'div') {
          returnedAggregator.divisor = chosenAggregator.factor;
        }
        else if (chosenAggregator.factor && chosenAggregator.name === 'scale') {
          returnedAggregator.factor = chosenAggregator.factor;
        }

        if (chosenAggregator.percentile) {
          returnedAggregator.percentile = chosenAggregator.percentile;
        }

        if (chosenAggregator.trim) {
          returnedAggregator.trim = chosenAggregator.trim;
        }

        query.aggregators.push(returnedAggregator);
      });
    }

    if (_.isEmpty(query.aggregators)) {
      delete query.aggregators;
    }

    if (target.tags) {
      query.tags = angular.copy(target.tags);
      _.forOwn(query.tags, function (value, key) {
        query.tags[key] = currentTemplateValue(value, self.templateSrv, options.scopedVars);
      });
    }

    if (target.groupByTags || target.nonTagGroupBys) {
      query.group_by = [];
      if (target.groupByTags) {
        query.group_by.push({
          name: "tag",
          tags: _.map(angular.copy(target.groupByTags), function (tag) {
            return self.templateSrv.replace(tag);
          })
        });
      }

      if (target.nonTagGroupBys) {
        _.each(target.nonTagGroupBys, function (rawGroupBy) {
          var formattedGroupBy = angular.copy(rawGroupBy);
          if (formattedGroupBy.name === 'time') {
            formattedGroupBy.range_size = self.convertToKairosInterval(formattedGroupBy.range_size);
          }
          query.group_by.push(formattedGroupBy);
        });
      }
    }
    return query;
  }

  KairosDBDatasource.prototype.getDefaultAlias = function(target) {
    if (!target.metric) {
      return "";
    }

    var groupAlias = " ( ";
    var valueGroup = 1;
    var timeGroup = 1;

    _.forEach(target.groupByTags, function(tag) {
      groupAlias += tag + "=$_tag_group_" + tag + ", "; 
    });
    _.forEach(target.nonTagGroupBys, function(group) {
      if (group.name == "value") {
        groupAlias += "value_group_" + valueGroup + "=$_value_group_" + valueGroup.toString() + ", ";
        valueGroup ++;
      } else if (group.name == "time") {
        groupAlias += "time_group_" + timeGroup + "=$_time_group_" + timeGroup.toString() + ", ";
        timeGroup ++;
      }
    });

    if (groupAlias == " ( ") {
      groupAlias = "";
    } else {
      groupAlias = groupAlias.substring(0, groupAlias.length -2) + " )";
    }

    return target.metric + groupAlias;
  };

  ///////////////////////////////////////////////////////////////////////
  /// Time conversion functions specifics to KairosDB
  //////////////////////////////////////////////////////////////////////

  KairosDBDatasource.prototype.convertToKairosInterval = function (intervalString) {
    intervalString = self.templateSrv.replace(intervalString);

    var interval_regex = /(\d+(?:\.\d+)?)([Mwdhmsy])/;
    var interval_regex_ms = /(\d+(?:\.\d+)?)(ms)/;
    var matches = intervalString.match(interval_regex_ms);
    if (!matches) {
      matches = intervalString.match(interval_regex);
    }
    if (!matches) {
      throw new Error('Invalid interval string, expecting a number followed by one of "y M w d h m s ms"');
    }

    var value = matches[1];
    var unit = matches[2];
    if (value % 1 !== 0) {
      if (unit === 'ms') {
        throw new Error('Invalid interval value, cannot be smaller than the millisecond');
      }
      value = Math.round(kbn.intervals_in_seconds[unit] * value * 1000);
      unit = 'ms';
    }

    return {
      value: value,
      unit: convertToKairosDBTimeUnit(unit)
    };
  };

  function convertToKairosTime(date, response_obj, start_stop_name) {
    var name;

    if (_.isString(date)) {
      if (date === 'now') {
        return;
      }
      else if (date.indexOf('now-') >= 0 && date.indexOf('/') === -1) {
        date = date.substring(4);
        name = start_stop_name + "_relative";
        var re_date = /(\d+)\s*(\D+)/;
        var result = re_date.exec(date);

        if (result) {
          var value = result[1];
          var unit = result[2];

          response_obj[name] = {
            value: value,
            unit: convertToKairosDBTimeUnit(unit)
          };
          return;
        }
        console.log("Unparseable date", date);
        return;
      }

      date = dateMath.parse(date, start_stop_name === 'end');
    }

    name = start_stop_name + "_absolute";
    response_obj[name] = date.valueOf();
  }

  function convertToKairosDBTimeUnit(unit) {
    switch (unit) {
      case 'ms':
        return 'milliseconds';
      case 's':
        return 'seconds';
      case 'm':
        return 'minutes';
      case 'h':
        return 'hours';
      case 'd':
        return 'days';
      case 'w':
        return 'weeks';
      case 'M':
        return 'months';
      case 'y':
        return 'years';
      default:
        console.log("Unknown unit ", unit);
        return '';
    }
  }

  function PeakFilter(dataIn, limit) {
    var datapoints = dataIn;
    var arrLength = datapoints.length;
    if (arrLength <= 3) {
      return datapoints;
    }
    var LastIndx = arrLength - 1;

    // Check first point
    var prvDelta = Math.abs((datapoints[1][0] - datapoints[0][0]) / datapoints[0][0]);
    var nxtDelta = Math.abs((datapoints[1][0] - datapoints[2][0]) / datapoints[2][0]);
    if (prvDelta >= limit && nxtDelta < limit) {
      datapoints[0][0] = datapoints[1][0];
    }

    // Check last point
    prvDelta = Math.abs((datapoints[LastIndx - 1][0] - datapoints[LastIndx - 2][0]) / datapoints[LastIndx - 2][0]);
    nxtDelta = Math.abs((datapoints[LastIndx - 1][0] - datapoints[LastIndx][0]) / datapoints[LastIndx][0]);
    if (prvDelta >= limit && nxtDelta < limit) {
      datapoints[LastIndx][0] = datapoints[LastIndx - 1][0];
    }

    for (var i = 1; i < arrLength - 1; i++) {
      prvDelta = Math.abs((datapoints[i][0] - datapoints[i - 1][0]) / datapoints[i - 1][0]);
      nxtDelta = Math.abs((datapoints[i][0] - datapoints[i + 1][0]) / datapoints[i + 1][0]);
      if (prvDelta >= limit && nxtDelta >= limit) {
        datapoints[i][0] = (datapoints[i - 1][0] + datapoints[i + 1][0]) / 2;
      }
    }

    return datapoints;
  }

  function expandTargets(options) {
    return _.flatten(_.map(
      options.targets,
      function(target) {
        return _.map(
          currentTemplateValue(target.metric, self.templateSrv, options.scopedVars),
          function(metric) {
            var copy = angular.copy(target);
            copy.metric = metric;
            return copy;
          }
        );
      }
    ));
  }

  return KairosDBDatasource;
});<|MERGE_RESOLUTION|>--- conflicted
+++ resolved
@@ -25,24 +25,6 @@
     self = this;
   }
 
-<<<<<<< HEAD
-=======
-  function expandTargets(options) {
-    return _.flatten(_.map(
-      options.targets,
-      function(target) {
-        return _.map(
-          currentTemplateValue(target.metric, self.templateSrv, options.scopedVars),
-          function(metric) {
-            var copy = angular.copy(target);
-            copy.metric = metric;
-            return copy;
-          }
-        );
-      }
-    ));
-  }
-
   // Function to check Datasource health
   KairosDBDatasource.prototype.testDatasource = function() {
     return this.backendSrv.datasourceRequest({
@@ -55,7 +37,6 @@
     });
   };
 
->>>>>>> 4cbc9f2b
   // Called once per panel (graph)
   KairosDBDatasource.prototype.query = function (options) {
     var start = options.rangeRaw.from;
@@ -304,10 +285,7 @@
         _.each(result.group_by, function(element) {
           if (element.name === "tag") {
             _.each(element.group, function(value, key) {
-<<<<<<< HEAD
               groupAliases["_tag_group_" + key] = { value : value };
-              details += key + "=" + value + " ";
-=======
 
               // If the Alias name starts with $group_by, then use that
               // as the label
@@ -320,7 +298,6 @@
               else {
                 details += key + "=" + value + " ";
               }
->>>>>>> 4cbc9f2b
             });
           }
           else if (element.name === "value") {
