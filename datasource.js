--- conflicted
+++ resolved
@@ -144,28 +144,18 @@
     });
   };
 
-<<<<<<< HEAD
   KairosDBDatasource.prototype._performMetricKeyValueLookup = function(metric, key, otherTags) {
     metric = metric.trim();
     key = key.trim();
-    if(!metric || !key) {
-=======
-  KairosDBDatasource.prototype._performMetricKeyValueLookup = function (metric, key, otherTags) {
     if (!metric || !key) {
->>>>>>> 7bf24e3e
       return this.q.when([]);
     }
 
     var metricsOptions = { name: metric };
     if (otherTags) {
       var tags = {};
-<<<<<<< HEAD
       var kvps = otherTags.match(/\w+\s*=\s*(?:[^,{}]+|\{[^,{}]+(?:,\s*[^,{}]+)*\})/g);
       kvps.forEach(function(pair) {
-=======
-      var kvps = otherTags.split(',');
-      kvps.forEach(function (pair) {
->>>>>>> 7bf24e3e
         var kv = pair.split("=");
         var k = kv[0] ? kv[0].trim() : "";
         var value = kv[1] ? kv[1].trim() : "";
